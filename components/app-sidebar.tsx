--- conflicted
+++ resolved
@@ -9,11 +9,8 @@
   Settings,
   FileText,
   GraduationCap,
-<<<<<<< HEAD
   Globe,
-=======
   Gamepad2,
->>>>>>> f0440541
 } from "lucide-react";
 import {
   Sidebar,
@@ -43,15 +40,14 @@
     icon: GraduationCap,
   },
   {
-<<<<<<< HEAD
     title: "OpenHatch",
     url: "/openhatch",
     icon: Globe,
-=======
+  },
+  {
     title: "Games",
     url: "/games",
     icon: Gamepad2,
->>>>>>> f0440541
   },
 ];
 
@@ -93,7 +89,7 @@
       return true;
     }
     // 对于其他路径，检查是否以url开头
-    if (url !== '/readme') {
+    if (url !== "/readme") {
       return pathname?.startsWith(url);
     }
     return pathname === url;
